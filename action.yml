--- conflicted
+++ resolved
@@ -2,19 +2,16 @@
 author: Thibault Derousseaux <tibdex@gmail.com>
 description: Automatically backport PRs to other branches by simply labeling them.
 inputs:
+  add_labels:
+    description: Comma separated list of labels to add to the backport PR.
+    required: false
   github_token:
     description: Token for the GitHub API.
     required: true
-<<<<<<< HEAD
   title_template:
-    description: A template for the title of the PR.
+    description: Template for the title of the backport PR.
     required: false
     default: "[Backport {{base}}] {{originalTitle}}"
-=======
-  add_labels:
-    description: A comma separated list of labels to add to the backport PR.
-    required: false
->>>>>>> 5c6b52cf
 runs:
   using: node12
   main: dist/index.js
